# uClock

The **uClock BPM Generator library** is designed to implement precise and reliable BPM clock tick calls using the microcontroller's timer hardware interruption. It is designed to be multi-architecture, portable, and easy to use within the open source community universe. 

We have chosen PlatformIO and Arduino as our official deployment platforms. The library has been supported and tested on general **AVR boards (ATmega168/328, ATmega16u4/32u4, and ATmega2560)** as well as **ARM boards (Teensy, STM32XX, and Seedstudio XIAO M0)**.  

(See also the generic fallback mode)

The absence of real-time features necessary for creating professional-level embedded devices for music and video on open source community-based platforms like Arduino led to the development of uClock. By leveraging the use of timer hardware interruptions, the library can schedule and manage real-time-like processing with safe shared resource access through its API.

With uClock, you gain the ability to create professional-grade sequencers, sync boxes, or generate a precise BPM clock for external devices in the realms of music, audio/video productions, performances, or tech art installations. The library offers an external synchronization schema that enables you to generate an internal clock based on an external clock source, allowing you to master your entire MIDI setup or any other protocols according to your specific preferences and requirements.

## Interface
The uClock library API operates through attached callback functions mechanism:

1. **setOnPPQN(onPPQNCallback) > onPPQNCallback(uint32_t tick)** calls on each new pulse based on selected PPQN resolution (if no PPQN set, the default is 96PPQN)
2. **setOnStep(onStepCallback) > onStepCallback(uint32_t step)** good way to code old style step sequencer based on 16th note schema (not dependent on PPQN resolution)
3. **setOnSync24(onSync24Callback) > onSync24Callback(uint32_t tick)** good way to code a clock machine, or keep your devices synced with your device
4. **setOnClockStart(onClockStartCallback) > onClockStartCallback()** on uClock Start event
5. **setOnClockStop(onClockStopCallback) > onClockStopCallback()** on uClock Stop event

<<<<<<< HEAD
### (optional) Generic mode - for unsupported boards (or avoiding usage of interrupts)
If a supported board isn't detected during compilation then a generic fallback approach will be used. This does not utilise any interrupts and so does not ensure accurate timekeeping.  This can be useful to port your projects to boards that do not have support in uClock yet, or to test if suspected bugs in your code are related to interactions with interrupts or task handling.

You can force this non-interrupt "generic mode" even on supported boards by defining the build flag `USE_UCLOCK_GENERIC`.

In order for generic mode to work, you need to add a call to your `loop()` function to process ticks. For example,

```c++

// pre-declare this function somewhere, so that compiler knows about it.
void uClockCheckTime(uint32_t micros_time);

void loop() {
  #ifdef USE_UCLOCK_GENERIC
    uClockCheckTime(micros());
  #endif
  
  // do anything else you need to do inside loop()...
}
```


## uClock v2.0 Breakchanges
=======
## uClock v2.0 Breaking Changes
>>>>>>> 8bdc1a85

If you are coming from uClock version < 2.0 versions pay attention to the breaking changes so you can update your code to reflect the new API interface:

### setCallback function name changes

- **setClock96PPQNOutput(onClock96PPQNOutputCallback)** is now _setOnPPQN(onPPQNCallback)_ and this clock depends on the PPQN setup using _setPPQN(clockPPQNResolution)_. For clock setup you now use a separated callback via _setOnSync24(onSync24Callback)_
- **setClock16PPQNOutput(ClockOut16PPQN)** is now _setOnStep(onStepCall)_ and it's not dependent on clock PPQN resolution  
- **setOnClockStartOutput(onClockStartCallback)** is now _setOnClockStart(onClockStartCallback)_
- **setOnClockStopOutput(onClockStopCallback)** is now _setOnClockStop(onClockStopCallback)_

<<<<<<< HEAD
If you have write a sequencer using setClock16PPQNOutput only its ok to just change the API call to setOnStep, but if you were dependent on setClock96PPQNOutput you might need to review your tick-counting system, depending on which PPQN clock resolution you choose.
=======
### Tick resolution and sequencers
>>>>>>> 8bdc1a85

If created a device using setClock16PPQNOutput only you just change the API call to setOnStep. If you were dependent on setClock96PPQNOutput you might need to review your tick counting system, depending on which PPQN clock resolution you choose to use.

## Set your own resolution for your clock needs

<<<<<<< HEAD
You will find more complete examples in `examples/` folder:  
=======
1. **PPQN_24** 24 Pulses Per Quarter Note
2. **PPQN_48** 48 Pulses Per Quarter Note
3. **PPQN_96** 96 Pulses Per Quarter Note
1. **PPQN_384** 384 Pulses Per Quarter Note
2. **PPQN_480** 480 Pulses Per Quarter Note
3. **PPQN_960** 960 Pulses Per Quarter Note
>>>>>>> 8bdc1a85

To generate a MIDI sync signal and synchronize external MIDI devices, you can start working with the resolution of 24PPQN, which aligns with the clocking standards of modern MIDI-syncable devices commonly available in the market. By sending 24 pulses per quarter note interval, you can ensure effective synchronization among your MIDI devices.

If you are working on the development of a vintage-style step sequencer, utilizing a resolution of 96PPQN is a fitting option to initiate the coding process. Then you can use onStepCallback call which corresponds to a step played, note or event.

Furthermore, it is possible to utilize all three resolutions simultaneously, allowing for flexibility based on your specific requirements and preferences.

### Example

You will find more complete examples on examples/ folder:  

```c++
#include <uClock.h>

void setup() {
  // avaliable resolutions
  // [ uClock.PPQN_24, uClock.PPQN_48, uClock.PPQN_96, uClock.PPQN_384, uClock.PPQN_480, uClock.PPQN_960 ]
  // not mandatory to call, the default is 96PPQN if not set
  uClock.setPPQN(uClock.PPQN_96);

  // you need to use at least one!
  uClock.setOnPPQN(onPPQNCallback);
  uClock.setOnStep(onStepCallback);
  uClock.setOnSync24(onSync24Callback);

  uClock.setOnClockStart(onClockStartCallback);
  uClock.setOnClockStop(onClockStopCallback);

  uClock.init();
}
```

<<<<<<< HEAD
Resolutions: set your own resolution for your clock needs:
=======
## MIDI Examples
>>>>>>> 8bdc1a85

Here a few examples on the usage of Clock library for MIDI devices, keep in mind the need to make your own MIDI interface, more details will be avaliable soon but until that, you can find good material over the net about the subject.

If you dont want to build a MIDI interface and you are going to use your arduino only with your PC, you can use a Serial-to-Midi bridge and connects your arduino via USB cable to your conputer to use it as a MIDI tool [like this one](http://projectgus.github.io/hairless-midiserial/).

### A Simple MIDI Sync Box sketch example

Here is an example on how to create a simple MIDI Sync Box on Arduino boards

```c++
#include <uClock.h>

// MIDI clock, start and stop byte definitions - based on MIDI 1.0 Standards.
#define MIDI_CLOCK 0xF8
#define MIDI_START 0xFA
#define MIDI_STOP  0xFC

// The callback function wich will be called by Clock each Pulse of 24PPQN clock resolution.
void onSync24Callback(uint32_t tick) {
  // Send MIDI_CLOCK to external gears
  Serial.write(MIDI_CLOCK);
}

// The callback function wich will be called when clock starts by using Clock.start() method.
void onClockStart() {
  Serial.write(MIDI_START);
}

// The callback function wich will be called when clock stops by using Clock.stop() method.
void onClockStop() {
  Serial.write(MIDI_STOP);
}

void setup() {

  // Initialize serial communication at 31250 bits per second, the default MIDI serial speed communication:
  Serial.begin(31250);

  // Inits the clock
  uClock.init();
  // Set the callback function for the clock output to send MIDI Sync message based on 24PPQN
  uClock.setOnSync24(onSync24Callback);
  // Set the callback function for MIDI Start and Stop messages.
  uClock.setOnClockStartOutput(onClockStart);  
  uClock.setOnClockStopOutput(onClockStop);
  // Set the clock BPM to 126 BPM
  uClock.setTempo(126);

  // Starts the clock, tick-tac-tick-tac...
  uClock.start();

}

// Do it whatever to interface with Clock.stop(), Clock.start(), Clock.setTempo() and integrate your environment...
void loop() {

}
```

An example on how to create a simple MIDI Sync Box on Teensy boards and USB Midi setup. Select "MIDI" from the Tools->USB Type menu for Teensy to becomes a USB MIDI first.

```c++
#include <uClock.h>

// The callback function wich will be called by Clock each Pulse of 96PPQN clock resolution.
void onSync24Callback(uint32_t tick) {
  // Send MIDI_CLOCK to external gears
  usbMIDI.sendRealTime(usbMIDI.Clock);
}

// The callback function wich will be called when clock starts by using Clock.start() method.
void onClockStart() {
  usbMIDI.sendRealTime(usbMIDI.Start);
}

// The callback function wich will be called when clock stops by using Clock.stop() method.
void onClockStop() {
  usbMIDI.sendRealTime(usbMIDI.Stop);
}

void setup() {
  // Inits the clock
  uClock.init();
  // Set the callback function for the clock output to send MIDI Sync message. based on 24PPQN
  uClock.setOnSync24(onSync24Callback);
  // Set the callback function for MIDI Start and Stop messages.
  uClock.setOnClockStartOutput(onClockStart);  
  uClock.setOnClockStopOutput(onClockStop);
  // Set the clock BPM to 126 BPM
  uClock.setTempo(126);
  // Starts the clock, tick-tac-tick-tac...
  uClock.start();
}

// Do it whatever to interface with Clock.stop(), Clock.start(), Clock.setTempo() and integrate your environment...
void loop() {

}
```

### Acid Step Sequencer

A clone of Roland TB303 step sequencer main engine, here is an example with no user interface for interaction. If you're looking for a user interactable TB303 sequencer engine clone with user interface please take a look here https://github.com/midilab/uClock/tree/master/examples/AcidStepSequencer.

```c++
// Roland TB303 Step Sequencer engine clone.
// No interface here, just the engine as example.
// author: midilab contact@midilab.co
// Under MIT license
#include "Arduino.h"
#include <uClock.h>

// Sequencer config
#define STEP_MAX_SIZE      16
#define NOTE_LENGTH        12 // min: 1 max: 23 DO NOT EDIT BEYOND!!! 12 = 50% on 96ppqn, same as original tb303. 62.5% for triplets time signature
#define NOTE_VELOCITY      90
#define ACCENT_VELOCITY    127

// MIDI config
#define MIDI_CHANNEL      0 // 0 = channel 1

// do not edit below!
#define NOTE_STACK_SIZE    3

// MIDI clock, start, stop, note on and note off byte definitions - based on MIDI 1.0 Standards.
#define MIDI_CLOCK 0xF8
#define MIDI_START 0xFA
#define MIDI_STOP  0xFC
#define NOTE_ON    0x90
#define NOTE_OFF   0x80

// Sequencer data
typedef struct
{
  uint8_t note;
  bool accent;
  bool glide;
  bool rest;
} SEQUENCER_STEP_DATA;

typedef struct
{
  uint8_t note;
  int8_t length;
} STACK_NOTE_DATA;

// main sequencer data
SEQUENCER_STEP_DATA _sequencer[STEP_MAX_SIZE];
STACK_NOTE_DATA _note_stack[NOTE_STACK_SIZE];
uint16_t _step_length = STEP_MAX_SIZE;

// make sure all above sequencer data are modified atomicly only
// eg. ATOMIC(_sequencer[0].accent = true); ATOMIC(_step_length = 7);
#define ATOMIC(X) noInterrupts(); X; interrupts();

// shared data to be used for user interface feedback
bool _playing = false;
uint16_t _step = 0;

void sendMidiMessage(uint8_t command, uint8_t byte1, uint8_t byte2)
{ 
  // send midi message
  command = command | (uint8_t)MIDI_CHANNEL;
  Serial.write(command);
  Serial.write(byte1);
  Serial.write(byte2);
}

// The callback function wich will be called by uClock each Pulse of 16PPQN clock resolution. Each call represents exactly one step.
void onStepCallback(uint32_t tick) 
{
  uint16_t step;
  uint16_t length = NOTE_LENGTH;
  
  // get actual step.
  _step = tick % _step_length;
  
  // send note on only if this step are not in rest mode
  if ( _sequencer[_step].rest == false ) {

    // check for glide event ahead of _step
    step = _step;
    for ( uint16_t i = 1; i < _step_length; i++  ) {
      ++step;
      step = step % _step_length;
      if ( _sequencer[step].glide == true && _sequencer[step].rest == false ) {
        length = NOTE_LENGTH + (i * 24);
        break;
      } else if ( _sequencer[step].rest == false ) {
        break;
      }
    }

    // find a free note stack to fit in
    for ( uint8_t i = 0; i < NOTE_STACK_SIZE; i++ ) {
      if ( _note_stack[i].length == -1 ) {
        _note_stack[i].note = _sequencer[_step].note;
        _note_stack[i].length = length;
        // send note on
        sendMidiMessage(NOTE_ON, _sequencer[_step].note, _sequencer[_step].accent ? ACCENT_VELOCITY : NOTE_VELOCITY);    
        return;
      }
    }
  }  
}

// The callback function wich will be called by uClock each Pulse of 96PPQN clock resolution.
void onPPQNCallback(uint32_t tick) 
{
  // Send MIDI_CLOCK to external hardware
  Serial.write(MIDI_CLOCK);

  // handle note on stack
  for ( uint8_t i = 0; i < NOTE_STACK_SIZE; i++ ) {
    if ( _note_stack[i].length != -1 ) {
      --_note_stack[i].length;
      if ( _note_stack[i].length == 0 ) {
        sendMidiMessage(NOTE_OFF, _note_stack[i].note, 0);
        _note_stack[i].length = -1;
      }
    }  
  }
}

// The callback function wich will be called when clock starts by using Clock.start() method.
void onClockStart() 
{
  Serial.write(MIDI_START);
  _playing = true;
}

// The callback function wich will be called when clock stops by using Clock.stop() method.
void onClockStop() 
{
  Serial.write(MIDI_STOP);
  // send all note off on sequencer stop
  for ( uint8_t i = 0; i < NOTE_STACK_SIZE; i++ ) {
    sendMidiMessage(NOTE_OFF, _note_stack[i].note, 0);
    _note_stack[i].length = -1;
  }
  _playing = false;
}

void setup() 
{
  // Initialize serial communication
  // the default MIDI serial speed communication at 31250 bits per second
  Serial.begin(31250); 

  // Inits the clock
  uClock.init();
  
  // Set the callback function for the clock output to send MIDI Sync message.
  uClock.setOnPPQN(onPPQNCallback);
  
  // Set the callback function for the step sequencer on 16ppqn
  uClock.setOnStep(onStepCallback);  
  
  // Set the callback function for MIDI Start and Stop messages.
  uClock.setOnClockStart(onClockStart);  
  uClock.setOnClockStop(onClockStop);
  
  // Set the clock BPM to 126 BPM
  uClock.setTempo(126);

  // initing sequencer data
  for ( uint16_t i = 0; i < STEP_MAX_SIZE; i++ ) {
    _sequencer[i].note = 48;
    _sequencer[i].accent = false;
    _sequencer[i].glide = false;
    _sequencer[i].rest = false;
  }

  // initing note stack data
  for ( uint8_t i = 0; i < NOTE_STACK_SIZE; i++ ) {
    _note_stack[i].note = 0;
    _note_stack[i].length = -1;
  }

  // pins, buttons, leds and pots config
  //configureYourUserInterface();
  
  // start sequencer
  uClock.start();
}

// User interaction goes here
void loop() 
{
  // Controls your 303 engine interacting with user here...
  // you can change data by using _sequencer[] and _step_length only! do not mess with _note_stack[]!
  // IMPORTANT!!! Sequencer main data are used inside a interrupt enabled by uClock for BPM clock timing. Make sure all sequencer data are modified atomicly using this macro ATOMIC();
  // eg. ATOMIC(_sequencer[0].accent = true); ATOMIC(_step_length = 7);
  //processYourButtons();
  //processYourLeds();
  //processYourPots();
}
```<|MERGE_RESOLUTION|>--- conflicted
+++ resolved
@@ -19,7 +19,6 @@
 4. **setOnClockStart(onClockStartCallback) > onClockStartCallback()** on uClock Start event
 5. **setOnClockStop(onClockStopCallback) > onClockStopCallback()** on uClock Stop event
 
-<<<<<<< HEAD
 ### (optional) Generic mode - for unsupported boards (or avoiding usage of interrupts)
 If a supported board isn't detected during compilation then a generic fallback approach will be used. This does not utilise any interrupts and so does not ensure accurate timekeeping.  This can be useful to port your projects to boards that do not have support in uClock yet, or to test if suspected bugs in your code are related to interactions with interrupts or task handling.
 
@@ -42,10 +41,7 @@
 ```
 
 
-## uClock v2.0 Breakchanges
-=======
 ## uClock v2.0 Breaking Changes
->>>>>>> 8bdc1a85
 
 If you are coming from uClock version < 2.0 versions pay attention to the breaking changes so you can update your code to reflect the new API interface:
 
@@ -56,26 +52,18 @@
 - **setOnClockStartOutput(onClockStartCallback)** is now _setOnClockStart(onClockStartCallback)_
 - **setOnClockStopOutput(onClockStopCallback)** is now _setOnClockStop(onClockStopCallback)_
 
-<<<<<<< HEAD
-If you have write a sequencer using setClock16PPQNOutput only its ok to just change the API call to setOnStep, but if you were dependent on setClock96PPQNOutput you might need to review your tick-counting system, depending on which PPQN clock resolution you choose.
-=======
 ### Tick resolution and sequencers
->>>>>>> 8bdc1a85
 
 If created a device using setClock16PPQNOutput only you just change the API call to setOnStep. If you were dependent on setClock96PPQNOutput you might need to review your tick counting system, depending on which PPQN clock resolution you choose to use.
 
 ## Set your own resolution for your clock needs
 
-<<<<<<< HEAD
-You will find more complete examples in `examples/` folder:  
-=======
 1. **PPQN_24** 24 Pulses Per Quarter Note
 2. **PPQN_48** 48 Pulses Per Quarter Note
 3. **PPQN_96** 96 Pulses Per Quarter Note
 1. **PPQN_384** 384 Pulses Per Quarter Note
 2. **PPQN_480** 480 Pulses Per Quarter Note
 3. **PPQN_960** 960 Pulses Per Quarter Note
->>>>>>> 8bdc1a85
 
 To generate a MIDI sync signal and synchronize external MIDI devices, you can start working with the resolution of 24PPQN, which aligns with the clocking standards of modern MIDI-syncable devices commonly available in the market. By sending 24 pulses per quarter note interval, you can ensure effective synchronization among your MIDI devices.
 
@@ -85,7 +73,7 @@
 
 ### Example
 
-You will find more complete examples on examples/ folder:  
+You will find more complete examples on examples/ folder.  
 
 ```c++
 #include <uClock.h>
@@ -108,11 +96,7 @@
 }
 ```
 
-<<<<<<< HEAD
-Resolutions: set your own resolution for your clock needs:
-=======
 ## MIDI Examples
->>>>>>> 8bdc1a85
 
 Here a few examples on the usage of Clock library for MIDI devices, keep in mind the need to make your own MIDI interface, more details will be avaliable soon but until that, you can find good material over the net about the subject.
 
